--- conflicted
+++ resolved
@@ -1495,13 +1495,9 @@
 # Returns:
 #  None
 ###############################################################################
-<<<<<<< HEAD
-collect_marvell() {
-    trap 'handle_error $? $LINENO' ERR    
-=======
 collect_marvell_prestera() {
     trap 'handle_error $? $LINENO' ERR
->>>>>>> 5481d0ef
+
 
     save_marvell_presteracmd "show version" "CPSS_version"
     save_marvell_presteracmd "debug-mode;xps-api call xpsDataIntegrityDumpSerInfo all" "SER_table"
