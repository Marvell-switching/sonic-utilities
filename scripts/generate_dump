--- conflicted
+++ resolved
@@ -2233,14 +2233,10 @@
         collect_marvell
     fi
 
-<<<<<<< HEAD
-=======
     if [ "$asic" = "pensando" ]; then
         collect_pensando
     fi
 
-
->>>>>>> 96774477
     # 2nd counter snapshot late. Need 2 snapshots to make sense of counters trend.
     save_counter_snapshot $asic 2
 
